--- conflicted
+++ resolved
@@ -3,11 +3,8 @@
 set -eu
 
 sudo apt update
-<<<<<<< HEAD
 sudo apt install -y libconfig++-dev libboost-program-options-dev libavahi-client3 cmake libcamera-dev libevent-pthreads-2.1-7 libevent-core-2.1-7 libevent-dev
-=======
-sudo apt install libconfig++-dev libjasper-runtime libavahi-client3 cmake
->>>>>>> af6ae360
+
 ./build.sh
 sudo ./install.sh
 
